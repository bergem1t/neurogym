--- conflicted
+++ resolved
@@ -37,15 +37,7 @@
         """
         restarts the experiment with the same parameters
         """
-<<<<<<< HEAD
-        if self.num_tr % self.p_stp == 0:
-            print('mean performnace: ' + str(self.perf))
-            self.perf = 0
-        self.num_tr += 1
-        self.trial = self._new_trial(self.rng, self.dt)
-=======
         self.num_tr = 1
->>>>>>> 94441af5
         self.t = 0
         self.trial = self._new_trial(self.rng, self.dt)
         obs, _, _, _ = self.step(self.action_space.sample())
